--- conflicted
+++ resolved
@@ -39,10 +39,7 @@
             edge_type=connection.Edge,
         )
         connection.iterable = iterable
-<<<<<<< HEAD
-=======
         connection.length = _len
->>>>>>> 8e84f397
         return connection
 
     def get_resolver(self, parent_resolver):
